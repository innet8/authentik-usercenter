# docker-compose

This installation method is for test-setups and small-scale productive setups.

## Prerequisites

-   docker
-   docker-compose

## Install

<<<<<<< HEAD
=======
Download the latest `docker-compose.yml` from [here](https://raw.githubusercontent.com/BeryJu/passbook/master/docker-compose.yml). Place it in a directory of your choice.

passbook needs to know it's primary URL to create links in e-mails and set cookies, so you have to run the following command:

>>>>>>> c71b1500
```
wget https://raw.githubusercontent.com/BeryJu/passbook/master/docker-compose.yml
# Optionally enable Error-reporting
# export PASSBOOK_ERROR_REPORTING=true
# Optionally deploy a different version
# export PASSBOOK_TAG=0.8.15-beta
# If this is a productive installation, set a different PostgreSQL Password
# export PG_PASS=$(pwgen 40 1)
docker-compose pull
docker-compose up -d
docker-compose exec server ./manage.py migrate
```

<<<<<<< HEAD
Afterwards, you can log in using `pbadmin` as username and password.
=======
The compose file references the current latest version, which can be overridden with the `SERVER_TAG` environment variable.

If you plan to use this setup for production, it is also advised to change the PostgreSQL password by setting `PG_PASS` to a password of your choice.

Now you can pull the Docker images needed by running `docker-compose pull`. After this has finished, run `docker-compose up -d` to start passbook.

passbook will then be reachable on port 80. You can optionally configure the packaged traefik to use Let's Encrypt certificates for TLS Encryption.
>>>>>>> c71b1500
<|MERGE_RESOLUTION|>--- conflicted
+++ resolved
@@ -9,13 +9,8 @@
 
 ## Install
 
-<<<<<<< HEAD
-=======
 Download the latest `docker-compose.yml` from [here](https://raw.githubusercontent.com/BeryJu/passbook/master/docker-compose.yml). Place it in a directory of your choice.
 
-passbook needs to know it's primary URL to create links in e-mails and set cookies, so you have to run the following command:
-
->>>>>>> c71b1500
 ```
 wget https://raw.githubusercontent.com/BeryJu/passbook/master/docker-compose.yml
 # Optionally enable Error-reporting
@@ -29,14 +24,12 @@
 docker-compose exec server ./manage.py migrate
 ```
 
-<<<<<<< HEAD
-Afterwards, you can log in using `pbadmin` as username and password.
-=======
 The compose file references the current latest version, which can be overridden with the `SERVER_TAG` environment variable.
 
 If you plan to use this setup for production, it is also advised to change the PostgreSQL password by setting `PG_PASS` to a password of your choice.
 
 Now you can pull the Docker images needed by running `docker-compose pull`. After this has finished, run `docker-compose up -d` to start passbook.
 
-passbook will then be reachable on port 80. You can optionally configure the packaged traefik to use Let's Encrypt certificates for TLS Encryption.
->>>>>>> c71b1500
+passbook will then be reachable via HTTP on port 80, and HTTPS on port 443. You can optionally configure the packaged traefik to use Let's Encrypt certificates for TLS Encryption.
+
+The initial setup also creates a default admin user called `pbadmin` with the same password. It is highly recommended to change this password as soon as you log in.